--- conflicted
+++ resolved
@@ -25,16 +25,6 @@
           username: ${{ secrets.DOCKERHUB_USERNAME }}
           password: ${{ secrets.DOCKERHUB_TOKEN }}
       -
-<<<<<<< HEAD
-        name: Build and push cu113
-        uses: docker/build-push-action@v3
-        with:
-          context: ./docker/cu113/
-          push: true
-          tags: dptechnology/unicore:latest-pytorch1.11.0-cuda11.3-flashattn
-      -
-=======
->>>>>>> c1f8c0e2
         name: Build and push cu116
         uses: docker/build-push-action@v3
         with:
