--- conflicted
+++ resolved
@@ -68,11 +68,7 @@
 RUN conda install -y ninja typing && \
     conda clean -ya
 
-<<<<<<< HEAD
-RUN pip3 install --upgrade sentry-sdk 
-=======
 RUN pip3 install --upgrade sentry-sdk requests
->>>>>>> c04a4bcf
 
 RUN pip3 install --no-cache-dir torch==1.12.1 --extra-index-url https://download.pytorch.org/whl/cu116 && rm -rf ~/.cache/pip 
 
