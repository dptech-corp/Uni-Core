# Copyright (c) DP Technology.
# Copyright (c) Facebook, Inc. and its affiliates.
#
# This source code is licensed under the MIT license found in the
# LICENSE file in the root directory of this source tree.

"""
Train a network across multiple GPUs.
"""

import contextlib
import logging
import os
import sys
import time
from itertools import chain
from typing import Any, Dict, List
import torch
from unicore import checkpoint_utils, models, optim, utils
from unicore.distributed import utils as distributed_utils
from unicore.logging import meters, metrics
from unicore.nan_detector import NanDetector
from unicore.optim import lr_scheduler
from unicore.ema import ExponentialMovingAverageModel


logger = logging.getLogger(__name__)


class Trainer(object):
    """Main class for data parallel training.

    This class supports synchronous distributed data parallel training,
    where multiple workers each have a full model replica and gradients
    are accumulated across workers before each update. We use
    :class:`~torch.nn.parallel.DistributedDataParallel` to handle
    communication of the gradients across workers.
    """

    def __init__(self, args, task, model, loss):

        self.args = args
        self.task = task

        # catalog shared parameters
        shared_params = _catalog_shared_params(model)
        self.cuda = torch.cuda.is_available()
        if self.cuda:
            self.device = torch.device("cuda")
        else:
            self.device = torch.device("cpu")

        if self.is_fsdp:
            import fairscale

            if self.args.bf16:
                raise ValueError(
                    "FullyShardedDataParallel is not compatible with --bf16 or "
                    "--memory-efficient-bf16"
                )
            if (
                max(self.args.update_freq) > 1
                and fairscale.__version__ < "0.4.0"
            ):
                raise RuntimeError(
                    "Please update to fairscale 0.4.0 or newer when combining "
                    "--update-freq with FullyShardedDataParallel"
                )
        else:
            if (
                hasattr(self.args, "cpu_offload")
                and self.args.cpu_offload
            ):
                raise ValueError("--cpu-offload requires --ddp-backend=fully_sharded")

        # copy model and loss to current device/dtype
        self._loss = loss
        self._model = model
        if not self.is_fsdp:
            if args.fp16:
                self._loss = self._loss.half()
                self._model = self._model.half()
            elif args.bf16:
                self._loss = self._loss.bfloat16()
                self._model = self._model.bfloat16()
        if (
            # the DistributedUnicoreModel wrapper will handle moving to device,
            # so only handle cases which don't use the wrapper
            not self.use_distributed_wrapper
        ):
            self._loss = self._loss.to(device=self.device)
            self._model = self._model.to(device=self.device)

        # check that shared parameters are preserved after device transfer
        for shared_param in shared_params:
            ref = _get_module_by_path(self._model, shared_param[0])
            for path in shared_param[1:]:
                logger.info(
                    "detected shared parameter: {} <- {}".format(shared_param[0], path)
                )
                _set_module_by_path(self._model, path, ref)

        self._dummy_batch = None  # indicates we don't have a dummy batch at first
        self._total_train_steps = None
        self._lr_scheduler = None
        self._num_updates = 0
        self._optim_history = None
        self._optimizer = None
        self._warn_once = set()
        self._wrapped_loss = None
        self._wrapped_model = None

        if self.cuda and self.data_parallel_world_size > 1:
            self._grad_norm_buf = torch.cuda.DoubleTensor(self.data_parallel_world_size)
        else:
            self._grad_norm_buf = None

        # get detailed cuda environment
        if self.cuda:
            self.cuda_env = utils.CudaEnvironment()
            if self.data_parallel_world_size > 1:
                self.cuda_env_arr = distributed_utils.all_gather_list(
                    self.cuda_env, group=distributed_utils.get_global_group()
                )
            else:
                self.cuda_env_arr = [self.cuda_env]
            if self.data_parallel_rank == 0:
                utils.CudaEnvironment.pretty_print_cuda_env_list(self.cuda_env_arr)
        else:
            self.cuda_env = None
            self.cuda_env_arr = None

        # add ema
        if args.validate_with_ema:
            assert args.ema_decay > 0, "valid with ema must with ema_decay > 0"

        if args.ema_decay > 0 and (
            self.data_parallel_rank == 0 or args.validate_with_ema
        ):
            assert isinstance(
                self.optimizer, optim.FP16Optimizer
            ), "ema must with fp16 optimizer"
            self.ema = ExponentialMovingAverageModel(
                model,
                args.ema_decay,
                self._optimizer.fp32_params,
            )

        else:
            self.ema = None
        metrics.log_start_time("wall", priority=790, round=2)

        self._start_time = time.time()
        self._previous_training_time = 0
        self._cumulative_training_time = None

    def reinitialize(self):
        """Reinitialize the Trainer, typically after model params change."""
        self._lr_scheduler = None
        self._optimizer = None
        self._wrapped_loss = None
        self._wrapped_model = None

    @property
    def data_parallel_world_size(self):
        if self.args.distributed_world_size == 1:
            return 1
        return distributed_utils.get_data_parallel_world_size()

    @property
    def data_parallel_process_group(self):
        return distributed_utils.get_data_parallel_group()

    @property
    def data_parallel_rank(self):
        if self.args.distributed_world_size == 1:
            return 0
        return distributed_utils.get_data_parallel_rank()

    @property
    def is_data_parallel_master(self):
        # NOTE: this returns true for all model parallel replicas with data
        # parallel rank 0
        return self.data_parallel_rank == 0

    @property
    def use_distributed_wrapper(self) -> bool:
        return self.data_parallel_world_size > 1

    @property
    def should_save_checkpoint_on_current_rank(self) -> bool:
        """Indicates whether to save checkpoints on the current DDP rank."""
        return self.is_data_parallel_master

    @property
    def always_call_state_dict_during_save_checkpoint(self) -> bool:
        if self.is_fsdp and not self.args.use_sharded_state:
            # FSDP calls communication collective when consolidating checkpoints
            return True
        else:
            return False

    @property
    def checkpoint_suffix(self) -> str:
        """Suffix to add to the checkpoint file name."""
        return self.args.checkpoint_suffix or ""

    @property
    def loss(self):
        if self._wrapped_loss is None:
            if utils.has_parameters(self._loss) and self.use_distributed_wrapper:
                self._wrapped_loss = models.DistributedUnicoreModel(
                    self.args,
                    self._loss,
                    process_group=self.data_parallel_process_group,
                    device=self.device,
                )
            else:
                self._wrapped_loss = self._loss
        return self._wrapped_loss

    @property
    def model(self):
        if self._wrapped_model is None:
            if self.use_distributed_wrapper:
                self._wrapped_model = models.DistributedUnicoreModel(
                    self.args,
                    self._model,
                    process_group=self.data_parallel_process_group,
                    device=self.device,
                )
            else:
                self._wrapped_model = self._model
        return self._wrapped_model

    @property
    def optimizer(self):
        if self._optimizer is None:
            self._build_optimizer()
        return self._optimizer

    @property
    def lr_scheduler(self):
        if self._lr_scheduler is None:
            self._build_optimizer()  # this will initialize self._lr_scheduler
        return self._lr_scheduler

    def _build_optimizer(self):
        params = list(
            filter(
                lambda p: p.requires_grad,
                chain(self.model.parameters(), self.loss.parameters()),
            )
        )
        if self.args.per_sample_clip_norm > 0:
            assert self.args.ddp_backend == "no_c10d"
            assert self.args.batch_size == 1

        if self.is_fsdp and self.args.fp16:
            # FullyShardedDataParallel always uses MemoryEfficientFP16 wrapper,
            # mostly for the grad scaling. But if we don't have the
            # --memory-efficient-fp16 flag set, then we're effectively doing
            # regular --fp16 and can allow the use of optimizers that would
            # otherwise be unsupported by MemoryEfficientFP16Optimizer.
            allow_unsupported = not self.args.memory_efficient_fp16
            self._optimizer = optim.MemoryEfficientFP16Optimizer.build_optimizer(
                self.args, params, allow_unsupported=allow_unsupported
            )
        elif self.args.fp16 or self.args.bf16:
            if self.cuda and torch.cuda.get_device_capability(0)[0] < 7:
                logger.info(
                    "NOTE: your device does NOT support faster training with --fp16, "
                    "please switch to FP32 which is likely to be faster"
                )
            self._optimizer = optim.FP16Optimizer.build_optimizer(self.args, params)

            if self.args.allreduce_fp32_grad:
                assert self.args.ddp_backend == "no_c10d"
            if self.args.per_sample_clip_norm > 0:
                assert self.args.allreduce_fp32_grad
        else:
            if self.cuda and torch.cuda.get_device_capability(0)[0] >= 7:
                logger.info("NOTE: your device may support faster training with --fp16")
            self._optimizer = optim.build_optimizer(self.args, params)

        if self.is_fsdp:
            assert self._optimizer.supports_flat_params, (
                "--ddp-backend=fully_sharded is only compatible with pointwise "
                "optimizers (e.g., Adam, AdamW, Adadelta, Adamax, SGD, etc.). "
                "However, the sharding will result in slightly different results when "
                "using non-pointwise optimizers (e.g., Adagrad, Adafactor, LAMB)"
            )

        # We should initialize the learning rate scheduler immediately after
        # building the optimizer, so that the initial learning rate is set.
        self._lr_scheduler = lr_scheduler.build_lr_scheduler(
            self.args,
            self.optimizer,
            self._total_train_steps,
        )
        self._lr_scheduler.step_update(0)

    @property
    def is_fsdp(self):
        return self.args.ddp_backend == "fully_sharded"

    def consolidate_optimizer(self):
        """For OSS, we need to consolidate the state dict."""
        if self.args.no_save_optimizer_state:
            return
        self._gathered_optim_state = None
        if hasattr(self.optimizer.optimizer, "consolidate_state_dict"):
            self.optimizer.optimizer.consolidate_state_dict()
        elif self.is_fsdp and not self.model.use_sharded_state:
            st = self.model.gather_full_optim_state_dict(
                self.optimizer
            )  # only returns on rank 0
            self._gathered_optim_state = st

    def state_dict(self):
        state_dict = {
            "args": self.args,
            "model": self.model.state_dict(),
            "loss": (
                self.loss.state_dict() if utils.has_parameters(self.loss) else None
            ),
            "optimizer_history": (self._optim_history or [])
            + [
                {
                    "loss_name": self.get_loss().__class__.__name__,
                    "optimizer_name": self.optimizer.__class__.__name__,
                    "lr_scheduler_state": self.lr_scheduler.state_dict(),
                    "num_updates": self.get_num_updates(),
                }
            ],
            "task_state": self.task.state_dict() if self.task is not None else {},
            "extra_state": {
                "metrics": metrics.state_dict(),
                "previous_training_time": self.cumulative_training_time(),
            },
        }
        if self.ema is not None:
            state_dict["ema"] = self.ema.state_dict()

        if not self.args.no_save_optimizer_state:
            if self._gathered_optim_state is not None:
                state_dict["last_optimizer_state"] = self._gathered_optim_state
                self._gathered_optim_state = None
            else:
                state_dict["last_optimizer_state"] = self.optimizer.state_dict()
        if self.is_fsdp:
            # save meta data for recombining checkpoint upon loading
            state_dict["fsdp_metadata"] = self.model.local_metadata_dict()
        return state_dict

    def save_checkpoint(self, filename, extra_state):
        """Save all training state in a checkpoint file."""
        logger.info(f"Saving checkpoint to {filename}")
        # call state_dict on all ranks in case it needs internal communication
        state_dict = utils.move_to_cpu(self.state_dict())
        state_dict["extra_state"].update(extra_state)
        if self.should_save_checkpoint_on_current_rank:
            checkpoint_utils.torch_persistent_save(
                state_dict,
                filename,
            )
        logger.info(f"Finished saving checkpoint to {filename}")

    def load_checkpoint(
        self,
        filename,
        reset_optimizer=False,
        reset_lr_scheduler=False,
        optimizer_overrides=None,
        reset_meters=False,
    ):
        """
        Load all training state from a checkpoint file.
        rank = 0 will load the checkpoint, and then broadcast it to all
        other ranks.
        """
        extra_state, self._optim_history, last_optim_state = None, [], None

        logger.info(f"Preparing to load checkpoint {filename}")
        is_distributed = self.data_parallel_world_size > 1
        is_master = self.data_parallel_rank == 0
        bexists = os.path.isfile(filename)
        had_loaded_model = False
<<<<<<< HEAD

=======
        ema_loaded = False
>>>>>>> 854b8890
        if bexists:
            load_on_all_ranks = (
                # default: only load on rank 0 and broadcast to other devices
                self.args.load_checkpoint_on_all_dp_ranks
                # FSDP requires loading checkpoint shards on all ranks
                or (self.is_fsdp and self.args.use_sharded_state)
            )

            if load_on_all_ranks or self.data_parallel_rank == 0:
                state = checkpoint_utils.load_checkpoint_to_cpu(
                    filename, load_on_all_ranks=load_on_all_ranks
                )
                last_optim_state = state.get("last_optimizer_state", None)

                # If doing zero_sharding, do not broadcast global optimizer
                # state. Later we will broadcast sharded states to each rank
                # to avoid memory from exploding.
                if (
                    not load_on_all_ranks
                    and self.args.zero_sharding == "os"
                    and "last_optimizer_state" in state
                    and is_distributed
                ):
                    state["last_optimizer_state"] = "SHARDED"
            else:
                last_optim_state = None
                state = None

            if is_distributed and not load_on_all_ranks:
                state = distributed_utils.broadcast_object(
                    state,
                    src_rank=0,
                    group=self.data_parallel_process_group,
                    dist_device=self.device,
                )
                if self.data_parallel_rank > 0:
                    last_optim_state = state.get("last_optimizer_state", None)

            ema_state = state.get("ema", None)

            # load model parameters
            try:
                if self.args.load_from_ema:
                    logger.info("loading ema state to model")
                    errors = self.model.load_state_dict(
                        ema_state["params"], strict=False, 
                    )
                    ema_loaded = True
                else:
                    errors = self.model.load_state_dict(
                        state["model"], strict=False, 
                    )
                    # save memory for later steps
                    del state["model"]
                    had_loaded_model = True

                if errors.missing_keys:
                    logger.warning(
                        "Error in loading model state, missing_keys "
                        + str(errors.missing_keys)
                    )
                if errors.unexpected_keys:
                    logger.warning(
                        "Error in loading model state, unexpected_keys "
                        + str(errors.unexpected_keys)
                    )
                if utils.has_parameters(self.get_loss()):
                    self.get_loss().load_state_dict(state["loss"], strict=True)
                    del state["loss"]

            except Exception:
                raise Exception(
                    "Cannot load model parameters from checkpoint {}; "
                    "please ensure that the architectures match.".format(filename)
                )
            extra_state = state["extra_state"] if "extra_state" in state else None
            self._optim_history = (
                state["optimizer_history"] if "optimizer_history" in state else None
            )

            if (
                ema_state is not None
                and self.ema is not None
                and not self.args.load_from_ema
            ):
                logger.info(f"Loading EMA state...")
                self.ema.load_state_dict(ema_state)
            elif self.ema is not None and not ema_loaded:
                logger.info(
                    f"Cannot find EMA state in checkpoint, load model weight to ema directly"
                )
                self.ema = ExponentialMovingAverageModel(
                    self._model, decay=self.ema.decay
                )

        if last_optim_state is not None and not reset_optimizer:
            # rebuild optimizer after loading model, since params may have changed
            self._build_optimizer()

            # only reload optimizer and lr_scheduler if they match
            last_optim = self._optim_history[-1]
            assert (
                last_optim["loss_name"] == self.get_loss().__class__.__name__
            ), f"Loss does not match; please reset the optimizer (--reset-optimizer). {last_optim['loss_name']} vs {self.get_loss().__class__.__name__}"
            assert (
                last_optim["optimizer_name"] == self.optimizer.__class__.__name__
            ), f"Optimizer does not match; please reset the optimizer (--reset-optimizer). {last_optim['optimizer_name']} vs {self.optimizer.__class__.__name__}"

            if not reset_lr_scheduler:
                self.lr_scheduler.load_state_dict(last_optim["lr_scheduler_state"])

            if self.is_fsdp and not self.model.use_sharded_state:
                # if use_sharded_state, the last_optim_state is already sharded, skip this
                last_optim_state = self.model.get_shard_from_optim_state_dict(
                    last_optim_state
                )
            elif not load_on_all_ranks and is_distributed:
                last_optim_state = self.optimizer.broadcast_global_state_dict(
                    last_optim_state
                )

            self.optimizer.load_state_dict(last_optim_state, optimizer_overrides)

            self.set_num_updates(last_optim["num_updates"])

        if extra_state is not None:
            itr_state = extra_state["train_iterator"]
            epoch = itr_state["epoch"]

            if "previous_training_time" in extra_state:
                self._previous_training_time = extra_state["previous_training_time"]
                self._start_time = time.time()

            # self.lr_step(epoch)

            if (
                itr_state.get("version", 1) >= 2
                and itr_state["iterations_in_epoch"] == 0
            ):
                # reset meters at start of epoch
                reset_meters = True

            if "metrics" in extra_state and not reset_meters:
                metrics.load_state_dict(extra_state["metrics"])

                # reset TimeMeters, since their start times don't make sense anymore
                for meter in metrics.get_meters("default"):
                    if isinstance(meter, meters.TimeMeter):
                        meter.reset()

            logger.info(
                "Loaded checkpoint {} (epoch {} @ {} updates)".format(
                    filename, epoch, self.get_num_updates()
                )
            )

        elif had_loaded_model:
            logger.info("Loaded checkpoint {}".format(filename))
        elif ema_loaded:
            logger.info("Loaded ema state from checkpoint {}".format(filename))
        else:
            logger.info("No existing checkpoint found {}".format(filename))

        return extra_state

    def get_train_iterator(
        self,
        epoch,
        combine=True,
        load_dataset=True,
        data_selector=None,
        shard_batch_itr=True,
        disable_iterator_cache=False,
    ):
        """Return an EpochBatchIterator over the training set for a given epoch."""
        if load_dataset:
            logger.info("loading train data for epoch {}".format(epoch))
            self.task.load_dataset(
                self.args.train_subset,
                epoch=epoch,
                combine=combine,
                data_selector=data_selector,
            )
        batch_iterator = self.task.get_batch_iterator(
            dataset=self.task.dataset(self.args.train_subset),
            batch_size=self.args.batch_size,
            ignore_invalid_inputs=True,
            required_batch_size_multiple=self.args.required_batch_size_multiple,
            seed=self.args.seed,
            num_shards=self.data_parallel_world_size if shard_batch_itr else 1,
            shard_id=self.data_parallel_rank if shard_batch_itr else 0,
            num_workers=self.args.num_workers,
            epoch=epoch,
            data_buffer_size=self.args.data_buffer_size,
            disable_iterator_cache=disable_iterator_cache,
        )
        self.reset_dummy_batch(batch_iterator.first_batch)
        return batch_iterator

    def init_total_train_steps(self, epoch_itr):
        if self.args.max_epoch > 0:
            self._total_train_steps = (
                (len(epoch_itr) + 1) // self.args.update_freq[0] * self.args.max_epoch
            )
        else:
            self._total_train_steps = self.args.max_update

    def get_valid_iterator(
        self,
        subset,
        disable_iterator_cache=False,
    ):
        """Return an EpochBatchIterator over given validation subset for a given epoch."""
        batch_iterator = self.task.get_batch_iterator(
            dataset=self.task.dataset(subset),
            batch_size=self.args.batch_size_valid,
            ignore_invalid_inputs=self.args.skip_invalid_size_inputs_valid_test,
            required_batch_size_multiple=self.args.required_batch_size_multiple,
            seed=self.args.seed,
            num_shards=self.data_parallel_world_size,
            shard_id=self.data_parallel_rank,
            num_workers=self.args.num_workers,
            # always pass a fixed "epoch" to keep validation data consistent
            # across training epochs
            epoch=1,
            data_buffer_size=self.args.data_buffer_size,
            disable_iterator_cache=disable_iterator_cache,
        )
        self.reset_dummy_batch(batch_iterator.first_batch)
        return batch_iterator

    def begin_epoch(self, epoch):
        """Called at the beginning of each epoch."""
        logger.info("begin training epoch {}".format(epoch))

        self.lr_step_begin_epoch(epoch)

        # task specific setup per epoch
        self.task.begin_epoch(epoch, self.get_model())

    def begin_valid_epoch(self, epoch):
        """Called at the beginning of each validation epoch."""

        # task specific setup per validation epoch
        self.task.begin_valid_epoch(epoch, self.get_model())

    def reset_dummy_batch(self, batch):
        self._dummy_batch = batch

    @metrics.aggregate("train")
    def train_step(self, samples, raise_oom=False):
        """Do forward, backward and parameter update."""
        self.model.train()
        self.loss.train()
        self.zero_grad()

        metrics.log_start_time("train_wall", priority=800, round=2)

        # forward and backward pass
        logging_outputs, sample_size, ooms = [], 0, 0
        for i, sample in enumerate(samples):  # delayed update loop
            sample, is_dummy_batch = self._prepare_sample(sample)

            def maybe_no_sync():
                """
                Whenever *samples* contains more than one mini-batch, we
                want to accumulate gradients locally and only call
                all-reduce in the last backwards pass.
                """
                if (
                    self.data_parallel_world_size > 1
                    and hasattr(self.model, "no_sync")
                    and i < len(samples) - 1
                    # The no_sync context manager results in increased memory
                    # usage with FSDP, since full-size gradients will be
                    # accumulated on each GPU. It's typically a better tradeoff
                    # to do the extra communication with FSDP.
                    and not self.is_fsdp
                ):
                    return self.model.no_sync()
                else:
                    return contextlib.ExitStack()  # dummy contextmanager

            try:
                with maybe_no_sync():
                    # use different seed for different rank in training, otherwise the dropout will be the same in different workers.
                    with utils.torch_seed(
                        self.args.seed,
                        self.get_num_updates(),
                        i,
                        self.data_parallel_rank,
                    ):
                        # forward and backward
                        loss, sample_size_i, logging_output = self.task.train_step(
                            sample=sample,
                            model=self.model,
                            loss=self.loss,
                            optimizer=self.optimizer,
                            update_num=self.get_num_updates(),
                            ignore_grad=is_dummy_batch,
                        )
                        del loss
                    if self.args.per_sample_clip_norm > 0:
                        self.optimizer.per_sample_clip_grad_norm(
                            self.args.per_sample_clip_norm
                        )

                logging_outputs.append(logging_output)
                sample_size += sample_size_i

                # emptying the CUDA cache after the first step can
                # reduce the chance of OOM
                if self.cuda and self.get_num_updates() == 0:
                    torch.cuda.empty_cache()
            except RuntimeError as e:
                if "out of memory" in str(e):
                    self._log_oom(e)
                    if raise_oom:
                        raise e
                    logger.warning(
                        "attempting to recover from OOM in forward/backward pass"
                    )
                    ooms += 1
                    self.zero_grad()
                    if self.cuda:
                        torch.cuda.empty_cache()
                    if self.args.distributed_world_size == 1:
                        return None
                else:
                    raise e

        if is_dummy_batch:
            if torch.is_tensor(sample_size):
                sample_size.zero_()
            else:
                sample_size *= 0.0

        if torch.is_tensor(sample_size):
            sample_size = sample_size.float()
        else:
            sample_size = float(sample_size)

        local_sample_size = sample_size
        # gather logging outputs from all replicas
        if self._sync_stats():
            train_time = self._local_cumulative_training_time()
            logging_outputs, (
                sample_size,
                ooms,
                total_train_time,
            ) = self._aggregate_logging_outputs(
                logging_outputs,
                sample_size,
                ooms,
                train_time,
                ignore=is_dummy_batch,
                is_train=True,
            )
            self._cumulative_training_time = (
                total_train_time / self.data_parallel_world_size
            )

        overflow = False
        try:
            with torch.autograd.profiler.record_function("reduce-grads"):
                # reduce gradients across workers
                self.optimizer.all_reduce_grads(self.model)
                if utils.has_parameters(self.loss):
                    self.optimizer.all_reduce_grads(self.loss)

            with torch.autograd.profiler.record_function("multiply-grads"):
                # multiply gradients by (data_parallel_size / sample_size) since
                # DDP normalizes by the number of data parallel workers for
                # improved fp16 precision.
                # Thus we get (sum_of_gradients / sample_size) at the end.
                # In case of fp16, this step also undoes loss scaling.
                # (Debugging note: Some optimizers perform this scaling on the
                # fly, so inspecting model.parameters() or optimizer.params may
                # still show the original, unscaled gradients.)
                numer = self.data_parallel_world_size if self._sync_stats() else 1

                self.optimizer.multiply_grads(numer / (sample_size or 1.0))
                # Note: (sample_size or 1.0) handles the case of a zero gradient, in a
                # way that avoids CPU/device transfers in case sample_size is a GPU or
                # TPU object. The assumption is that the gradient itself is also 0.

            with torch.autograd.profiler.record_function("clip-grads"):
                # clip grads
                grad_norm = self.clip_grad_norm(self.args.clip_norm)

            self._check_grad_norms(grad_norm)
            if not torch.isfinite(grad_norm).all():
                # check local gradnorm single GPU case, trigger NanDetector
                raise FloatingPointError("gradients are Nan/Inf")

            with torch.autograd.profiler.record_function("optimizer"):
                # fixed the seed in case for the stochastic rounding in different ranks
                with utils.torch_seed(self.args.seed, self.get_num_updates()):
                    # take an optimization step
                    self.task.optimizer_step(
                        self.optimizer,
                        model=self.model,
                        update_num=self.get_num_updates(),
                    )
            if self.ema is not None:
                with torch.autograd.profiler.record_function("ema"):
                    self.ema.update(self.optimizer.fp32_params)

        except FloatingPointError:
            # re-run the forward and backward pass with hooks attached to print
            # out where it fails
            self.zero_grad()
            with NanDetector(self.get_model()):
                for i, sample in enumerate(samples):
                    sample, _ = self._prepare_sample(sample)
                    with utils.torch_seed(
                        self.args.seed,
                        self.get_num_updates(),
                        i,
                        self.data_parallel_rank,
                    ):
                        self.task.train_step(
                            sample,
                            self.model,
                            self.loss,
                            self.optimizer,
                            self.get_num_updates(),
                            ignore_grad=False,
                        )
            raise
        except OverflowError as e:
            overflow = True
            logger.info(
                f"NOTE: gradient overflow detected, ignoring gradient, {str(e)}"
            )
            grad_norm = torch.tensor(0.0).cuda()
            self.zero_grad()
        except RuntimeError as e:
            if "out of memory" in str(e):
                self._log_oom(e)
                logger.error("OOM during optimization, irrecoverable")
            raise e

        logging_output = None
        if not overflow:
            self.set_num_updates(self.get_num_updates() + 1)

            if self.cuda and self.cuda_env is not None:
                # log minimum free memory over the iteration
                gb_used = torch.cuda.max_memory_allocated() / 1024 / 1024 / 1024
                torch.cuda.reset_peak_memory_stats()
                gb_free = self.cuda_env.total_memory_in_GB - gb_used
                metrics.log_scalar("gb_free", gb_free, priority=1500, round=1, weight=0)

            # log stats
            logging_output = self._reduce_and_log_stats(
                logging_outputs,
                sample_size,
                grad_norm,
            )

            # clear CUDA cache to reduce memory fragmentation
            if (
                self.cuda
                and self.args.empty_cache_freq > 0
                and (
                    (self.get_num_updates() + self.args.empty_cache_freq - 1)
                    % self.args.empty_cache_freq
                )
                == 0
            ):
                torch.cuda.empty_cache()

        if self.args.fp16:
            metrics.log_scalar(
                "loss_scale",
                self.optimizer.scaler.loss_scale,
                priority=700,
                round=4,
                weight=0,
            )

        metrics.log_stop_time("train_wall")
        return logging_output

    @metrics.aggregate("valid")
    def valid_step(self, sample, raise_oom=False):
        """Do forward pass in evaluation mode."""
        with torch.no_grad():
            self.model.eval()
            self.loss.eval()

            sample, is_dummy_batch = self._prepare_sample(sample)

            try:
                _loss, sample_size, logging_output = self.task.valid_step(
                    sample, self.model, self.loss
                )
            except RuntimeError as e:
                if "out of memory" in str(e):
                    self._log_oom(e)
                    if not raise_oom:
                        logger.warning(
                            "ran out of memory in validation step, retrying batch"
                        )
                        for p in self.model.parameters():
                            if p.grad is not None:
                                p.grad = None  # free some memory
                        if self.cuda:
                            torch.cuda.empty_cache()
                        return self.valid_step(sample, raise_oom=True)
                raise e

            logging_outputs = [logging_output]
            if is_dummy_batch:
                if torch.is_tensor(sample_size):
                    sample_size.zero_()
                else:
                    sample_size *= 0.0

        # gather logging outputs from all replicas
        if self.data_parallel_world_size > 1:
            logging_outputs, (sample_size,) = self._aggregate_logging_outputs(
                logging_outputs,
                sample_size,
                ignore=is_dummy_batch,
                is_train=False,
            )

        return logging_outputs

    def zero_grad(self):
        self.optimizer.zero_grad()

    def lr_step_begin_epoch(self, epoch):
        """Adjust the learning rate at the beginning of the epoch."""
        self.lr_scheduler.step_begin_epoch(epoch)
        # prefer updating the LR based on the number of steps
        return self.lr_step_update()

    def lr_step(self, epoch, val_loss=None):
        """Adjust the learning rate at the end of the epoch."""
        self.lr_scheduler.step(epoch, val_loss)
        # prefer updating the LR based on the number of steps
        return self.lr_step_update()

    def lr_step_update(self):
        """Update the learning rate after each update."""
        new_lr = self.lr_scheduler.step_update(self.get_num_updates())
        if isinstance(new_lr, dict):
            for k, v in new_lr.items():
                metrics.log_scalar(f"lr_{k}", v, weight=0, priority=300)
            new_lr = new_lr.get("default", next(iter(new_lr.values())))
        else:
            metrics.log_scalar("lr", new_lr, weight=0, priority=300)
        return new_lr

    def get_lr(self):
        """Get the current learning rate."""
        return self.optimizer.get_lr()

    def get_model(self):
        """Get the (non-wrapped) model instance."""
        return self._model

    def get_loss(self):
        """Get the (non-wrapped) loss instance."""
        return self._loss

    def get_num_updates(self):
        """Get the number of parameters updates."""
        return self._num_updates

    def set_num_updates(self, num_updates):
        """Set the number of parameters updates."""
        self._num_updates = num_updates
        self.lr_step_update()
        metrics.log_scalar("num_updates", self._num_updates, weight=0, priority=200)

    def clip_grad_norm(self, clip_norm):
        def agg_norm_fn(total_norm):
            total_norm = total_norm.cuda().float() ** 2
            total_norm = distributed_utils.all_reduce(
                total_norm, group=self.data_parallel_process_group
            )
            return total_norm**0.5

        should_agg_norm = self.is_fsdp and (
            self.data_parallel_process_group is not None
            or torch.distributed.is_initialized()
        )
        return self.optimizer.clip_grad_norm(
            clip_norm, aggregate_norm_fn=agg_norm_fn if should_agg_norm else None
        )

    def cumulative_training_time(self):
        if self._cumulative_training_time is None:
            # single GPU
            return self._local_cumulative_training_time()
        else:
            return self._cumulative_training_time

    def _local_cumulative_training_time(self):
        """Aggregate training time in seconds."""
        return time.time() - self._start_time + self._previous_training_time

    def _prepare_sample(self, sample, is_dummy=False):
        if sample == "DUMMY":
            raise Exception(
                "Trying to use an uninitialized 'dummy' batch. This usually indicates "
                "that the total number of batches is smaller than the number of "
                "participating GPUs. Try reducing the batch size or using fewer GPUs."
            )

        if sample is None or len(sample) == 0:
            assert (
                self._dummy_batch is not None and len(self._dummy_batch) > 0
            ), "Invalid dummy batch: {}".format(self._dummy_batch)
            sample, _ = self._prepare_sample(self._dummy_batch, is_dummy=True)
            return sample, True

        if self.cuda:
            sample = utils.move_to_cuda(sample)

        def apply_half(t):
            if t.dtype is torch.float32:
                return t.half()
            return t

        def apply_bfloat16(t):
            if t.dtype is torch.float32:
                return t.to(dtype=torch.bfloat16)
            return t

        # Please manually convert data type by yourself.
        # if self.args.fp16:
        #     sample = utils.apply_to_sample(apply_half, sample)

        # if self.args.bf16:
        #     sample = utils.apply_to_sample(apply_bfloat16, sample)

        if self._dummy_batch == "DUMMY":
            self._dummy_batch = sample

        return sample, False

    def _sync_stats(self):
        # Return True if it's using multiple GPUs and DDP or multiple GPUs with
        if self.data_parallel_world_size == 1:
            return False
        else:
            return True

    def _log_oom(self, exc):
        msg = "OOM: Ran out of memory with exception: {}".format(exc)
        logger.warning(msg)
        if torch.cuda.is_available() and hasattr(torch.cuda, "memory_summary"):
            for device_idx in range(torch.cuda.device_count()):
                logger.warning(torch.cuda.memory_summary(device=device_idx))
        sys.stderr.flush()

    def _aggregate_logging_outputs(
        self,
        logging_outputs: List[Dict[str, Any]],
        *extra_stats_to_sum,
        ignore=False,
        is_train=False,
    ):
        if self.task.__class__.logging_outputs_can_be_summed(
            self.get_loss(), is_train=is_train
        ):
            return self._fast_stat_sync_sum(
                logging_outputs, *extra_stats_to_sum, ignore=ignore
            )
        else:
            return self._all_gather_list_sync(
                logging_outputs, *extra_stats_to_sum, ignore=ignore
            )

    def _all_gather_list_sync(
        self,
        logging_outputs: List[Dict[str, Any]],
        *extra_stats_to_sum,
        ignore=False,
    ):
        """
        Sync logging outputs across workers. all_gather_list_sync is
        suitable when logging outputs are complex types.
        """
        if ignore:
            logging_outputs = []
        results = list(
            zip(
                *distributed_utils.all_gather_list(
                    [logging_outputs] + list(extra_stats_to_sum),
                    max_size=getattr(self.args, "all_gather_list_size", 16384),
                    group=self.data_parallel_process_group,
                )
            )
        )
        logging_outputs, extra_stats_to_sum = results[0], results[1:]
        logging_outputs = list(chain.from_iterable(logging_outputs))
        extra_stats_to_sum = [sum(s) for s in extra_stats_to_sum]
        return logging_outputs, extra_stats_to_sum

    def _fast_stat_sync_sum(
        self,
        logging_outputs: List[Dict[str, Any]],
        *extra_stats_to_sum,
        ignore=False,
    ):
        """
        Sync logging outputs across workers. fast_stat_sync_sum is
        faster than all_gather_list_sync, but is only suitable when
        logging outputs are scalars and can be summed. Note that
        *logging_outputs* cannot contain any nested dicts/lists.
        """
        data = {}
        for i, stat in enumerate(extra_stats_to_sum):
            data["extra_stats_" + str(i)] = stat
        if len(logging_outputs) > 0:
            log_keys = list(logging_outputs[0].keys())
            for k in log_keys:
                if not ignore:
                    v = sum(log[k] for log in logging_outputs if k in log)
                else:
                    v = logging_outputs[0][k]
                    v = torch.zeros_like(v) if torch.is_tensor(v) else 0
                data["logging_outputs_" + k] = v
        else:
            log_keys = None

        data = distributed_utils.all_reduce_dict(
            data, device=self.device, group=self.data_parallel_process_group
        )

        extra_stats_to_sum = [
            data["extra_stats_" + str(i)] for i in range(len(extra_stats_to_sum))
        ]
        if log_keys is not None:
            logging_outputs = [{k: data["logging_outputs_" + k] for k in log_keys}]
        else:
            logging_outputs = []
        return logging_outputs, extra_stats_to_sum

    def _check_grad_norms(self, grad_norm):
        """Check that grad norms are consistent across workers."""
        if self._grad_norm_buf is not None:
            self._grad_norm_buf.zero_()
            self._grad_norm_buf[self.data_parallel_rank] = grad_norm
            distributed_utils.all_reduce(
                self._grad_norm_buf, group=self.data_parallel_process_group
            )

            def is_consistent(tensor):
                max_abs_diff = torch.max(torch.abs(tensor - tensor[0]))
                return (
                    torch.isfinite(tensor).all()
                    and (max_abs_diff / (tensor[0] + 1e-6) < 1e-6).all()
                )

            if not is_consistent(self._grad_norm_buf):
                pretty_detail = "\n".join(
                    "rank {:3d} = {:.8f}".format(r, n)
                    for r, n in enumerate(self._grad_norm_buf.tolist())
                )
                error_detail = "grad_norm across the workers:\n{}\n".format(
                    pretty_detail
                )
                # use FloatingPointError to trigger NanDetector
                raise FloatingPointError(
                    "Fatal error: gradients are inconsistent between workers. "
                    "Try --ddp-backend=legacy_ddp. "
                    "Or are you mixing up different generation of GPUs in training?"
                    + "\n"
                    + "-" * 80
                    + "\n{}\n".format(error_detail)
                    + "-" * 80
                )

    def _reduce_and_log_stats(self, logging_outputs, sample_size, grad_norm=None):
        if grad_norm is not None and (
            not torch.is_tensor(grad_norm) or torch.isfinite(grad_norm)
        ):
            metrics.log_speed("ups", 1.0, priority=100, round=2)
            metrics.log_scalar("gnorm", grad_norm, priority=400, round=3)
            if self.args.clip_norm > 0:
                metrics.log_scalar(
                    "clip",
                    torch.where(
                        grad_norm > self.args.clip_norm,
                        grad_norm.new_tensor(100),
                        grad_norm.new_tensor(0),
                    ),
                    priority=500,
                    round=1,
                )

        with metrics.aggregate() as agg:
            if logging_outputs is not None:
                self.task.reduce_metrics(logging_outputs, self.get_loss())
                del logging_outputs

            # extra warning for losses that don't properly log a loss value
            if "loss" not in agg:
                if "loss" not in self._warn_once:
                    self._warn_once.add("loss")
                    logger.warning(
                        "Loss.reduce_metrics did not log a 'loss' value, "
                        "which may break some functionality"
                    )
                metrics.log_scalar("loss", -1)

            logging_output = agg.get_smoothed_values()
            logging_output["sample_size"] = sample_size
            for key_to_delete in ["ppl", "wps", "wpb", "bsz"]:
                if key_to_delete in logging_output:
                    del logging_output[key_to_delete]
            return logging_output


def _catalog_shared_params(module, memo=None, prefix=""):
    if memo is None:
        first_call = True
        memo = {}
    else:
        first_call = False
    for name, param in module._parameters.items():
        if param is None:
            continue
        param_prefix = prefix + ("." if prefix else "") + name
        if param not in memo:
            memo[param] = []
        memo[param].append(param_prefix)
    for name, m in module._modules.items():
        if m is None:
            continue
        submodule_prefix = prefix + ("." if prefix else "") + name
        _catalog_shared_params(m, memo, submodule_prefix)
    if first_call:
        return [x for x in memo.values() if len(x) > 1]


def _get_module_by_path(module, path):
    path = path.split(".")
    for name in path:
        module = getattr(module, name)
    return module


def _set_module_by_path(module, path, value):
    path = path.split(".")
    for name in path[:-1]:
        module = getattr(module, name)
    setattr(module, path[-1], value)<|MERGE_RESOLUTION|>--- conflicted
+++ resolved
@@ -386,11 +386,7 @@
         is_master = self.data_parallel_rank == 0
         bexists = os.path.isfile(filename)
         had_loaded_model = False
-<<<<<<< HEAD
-
-=======
         ema_loaded = False
->>>>>>> 854b8890
         if bexists:
             load_on_all_ranks = (
                 # default: only load on rank 0 and broadcast to other devices
